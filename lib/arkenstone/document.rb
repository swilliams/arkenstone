--- conflicted
+++ resolved
@@ -163,12 +163,6 @@
         self.arkenstone_url = new_url
       end
 
-<<<<<<< HEAD
-=======
-      def query_url
-        "#{full_url(self.arkenstone_url)}query"
-      end
-
       # == Hooks
       #
       # Hooks are used to allow you to call arbitrary code at various points in the object lifecycle. For example, if you need to massage some property names before they are sent off to the `url`, you can do that with a hook. A hook should extend `Arkenstone::Hook` and then override the method you want to hook into. There are three types of hooks:
@@ -190,7 +184,6 @@
       #       url 'http://example.com/users'
       #       add_hook ErrorLogger.new
       #     end
->>>>>>> 1afd3b4c
       def add_hook(hook)
         self.arkenstone_hooks = [] if self.arkenstone_hooks.nil?
         self.arkenstone_hooks << hook
@@ -335,30 +328,7 @@
         return documents
       end
 
-<<<<<<< HEAD
-=======
-      def where(query = nil, &block)
-        body = build_where_body query, &block
-        return nil if body.nil?
-        response = self.send_request self.query_url, :post, body
-        parse_all response.body if self.response_is_success response
-      end
-
-      def build_where_body(query = nil, &block)
-        if query.class == String
-          body = query
-        elsif query.class == Hash
-          body = query.to_json
-        elsif query.nil? && block_given?
-          builder = Arkenstone::QueryBuilder.new
-          body = builder.build(&block)
-        else
-          nil
-        end
-      end
-
       ### Calls all of the available `before_request` hooks available for the class.
->>>>>>> 1afd3b4c
       def call_request_hooks(request)
         call_hook Proc.new { |h| h.before_request request }
       end
