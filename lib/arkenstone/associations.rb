require 'active_support/inflector'

# TODO: consider splitting the bigger associations (has_many) into separate files
module Arkenstone
  module Associations
    module ClassMethods

      # All association data is stored in a hash (@arkenstone_data) on the instance of the class. Each entry in the hash is keyed off the association name. The value of the hash key is a basic array. This can be wrapped up and extended if (when) more functionality is needed.
      # `setup_arkenstone_data` creates the following *instance* methods on the class:
      #
      # `arkenstone_data` - the hash for the association data. Only use this if you're absolutely 100% sure that you don't need to get up to date data.
      #
      # `wipe_arkenstone_cache` - clears the cache for the association provided
      def setup_arkenstone_data

        define_method('arkenstone_data') do
          @arkenstone_data = {} if @arkenstone_data.nil?
          @arkenstone_data
        end

        define_method('wipe_arkenstone_cache') do |model_name|
          arkenstone_data[model_name] = nil
        end

      end

      # Creates a One to Many association with the supplied `child_model_name`. Example:
      #
      #     class Flea
      #     end
      #
      #     class Llama
      #       has_many :fleas
      #
      #     end
      #
      # Once `has_many` has evaluated, the structure of `Llama` will look like this:
      # 
      #     class Llama
      #       def cached_fleas
      #         #snip
      #       end
      #
      #       def fleas
      #         #snip
      #       end
      #
      #       def flea_ids
      #         [...] # all the ids of the fleas 
      #       end
      #
      #       def add_flea(new_flea)
      #         #snip
      #       end
      #
      #       def remove_flea(flea_to_remove)
      #         #snip
      #       end
      #     end
      def has_many(child_model_name)
        setup_arkenstone_data

        # The method for accessing the cached data is `cached_[name]`. If the cache is empty it creates a request to repopulate it from the server.
        cached_child_name = "cached_#{child_model_name}"
        add_association_method cached_child_name do
          cache = arkenstone_data
          if cache[child_model_name].nil?
            cache[child_model_name] = fetch_children child_model_name
          end
          cache[child_model_name]
        end

        # The uncached version is the name supplied to has_many. It wipes the cache for the association and refetches it.
        add_association_method child_model_name do 
          self.wipe_arkenstone_cache child_model_name
          self.send cached_child_name
        end

        # Creates an array of the ids of the child models for quick access.
        singular = child_model_name.to_s.singularize
        add_association_method "#{singular}_ids" do
          (self.send cached_child_name).map(&:id)
        end

        # Add a model to the association with add_[child_model_name]. It performs two network calls, one to add it, then another to refetch the association.
        add_child_method_name = "add_#{singular}"
        add_association_method add_child_method_name do |new_child|
          self.add_child child_model_name, new_child.id
          self.wipe_arkenstone_cache child_model_name
          self.send cached_child_name
        end

        # Remove a model from the association with remove_[child_model_name]. It performs two network calls, one to add it, then another to refetch the association.
        remove_child_method_name = "remove_#{singular}"
        add_association_method remove_child_method_name do |child_to_remove|
          self.remove_child child_model_name, child_to_remove.id
          self.wipe_arkenstone_cache child_model_name
          self.send cached_child_name
        end
      end

      # Similar to `has_many` but for a One to One association. Example:
      #
      #     class Hat
      #     end
      #    
      #     class Llama
      #       has_one :hat
      #     end
      #
      # Once `has_one` has evaluated, the structure of `Llama` will look like this:
      #
      #     class Llama
      #       def cached_hat
      #         #snip
      #       end
      #
      #       def hat
      #         #snip
      #       end
      #
      #       def hat=(new_value)
      #         #snip
      #       end
      #     end
      #
      # If nil is passed into the setter method (`hat=` in the above example), the association is removed.
      def has_one(child_model_name)
        setup_arkenstone_data

        # The method for accessing the cached single resource is `cached_[name]`. If the value is nil it creates a request to pull the value from the server.
        cached_child_name = "cached_#{child_model_name}"
        add_association_method cached_child_name do
          cache = arkenstone_data
          if cache[child_model_name].nil?
            cache[child_model_name] = fetch_child child_model_name
          end
          cache[child_model_name]
        end

        # The uncached version is retrieved by wiping the cache for the association, and then re-getting it.
        add_association_method child_model_name do
          arkenstone_data[child_model_name] = nil
          self.send cached_child_name
        end

        # A single association is updated or removed with a setter method.
        setter_method_name = "#{child_model_name}="
        add_association_method setter_method_name do |new_value|
          if new_value.nil?
            old_model = self.send child_model_name
            self.remove_child child_model_name, old_model.id
            self.wipe_arkenstone_cache child_model_name
          else
            self.add_child child_model_name, new_value.id
            self.wipe_arkenstone_cache child_model_name
            self.send cached_child_name
          end
        end

      end

      # The opposite of a has_X relationship. Allows you to go back up the association tree. Example:
      #
      #     class Hat
      #       belongs_to :llama
      #     end
      #
      #     class Llama
      #     end
      #
      # Once `belongs_to` has been evaluated, the structure of `Hat` will look like this:
      #
      #     class Hat
      #       def llama
      #         #snip
      #       end
      #     end
      def belongs_to(parent_model_name)
        setup_arkenstone_data

        parent_model_field = "#{parent_model_name}_id"
        
        self.arkenstone_attributes << parent_model_field.to_sym
        class_eval("attr_accessor :#{parent_model_field}")

        # The method for accessing the cached data is `cached_[name]`. If the cache is empty it creates a request to repopulate it from the server.
        cached_parent_model_name = "cached_#{parent_model_name}"
        add_association_method cached_parent_model_name do
          cache = arkenstone_data
          if cache[parent_model_name].nil?
            cache[parent_model_name] = fetch_parent parent_model_name
          end
          cache[parent_model_name]
        end

        # The uncached version is the name supplied to belongs_to. It wipes the cache for the association and refetches it.
        add_association_method "#{parent_model_name}" do
          arkenstone_data[parent_model_name] = nil
          self.send cached_parent_model_name
        end

        define_method("#{parent_model_name}=") do |parent_instance|
          self.send "#{parent_model_field}=".to_sym, parent_instance.id
        end
      end

<<<<<<< HEAD
      def has_and_belongs_to_many(model_klass_name)
        # %w(pry pry-nav).each {|lib| require lib}

        namespace          = self.to_s.split(/::/)
        model_klass_name   = model_klass_name.to_s.singularize.underscore.to_sym
        current_klass_name = namespace.pop.underscore.to_sym
        join_klass_name    = ([model_klass_name, current_klass_name].sort).join('_').classify.to_sym
        namespace          = Kernel.const_get(namespace.join('::'))

        join_klass = namespace.const_set(join_klass_name, Class.new) unless namespace.constants.include?(join_klass_name)
=======
      # Adds a method to a class unless that method is already defined.
      def add_association_method(method_name, &method_definition)
        unless method_defined? method_name
          define_method method_name, method_definition
        end
>>>>>>> 9c32119a
      end
    end

    module InstanceMethods
      ### Fetches a `has_many` based resource
      def fetch_children(child_model_name)
        fetch_nested_resource child_model_name do |klass, response_body|
          klass.parse_all response_body
        end
      end

      ### Fetches a single `has_one` based resource
      def fetch_child(child_model_name)
        fetch_nested_resource child_model_name do |klass, response_body|
          return nil if response_body.nil? or response_body.empty?
          klass.build JSON.parse(response_body)
        end
      end

      ### Fetches a single `belongs_to` parent resource.
      def fetch_parent(parent_model_name)
        klass_name = parent_model_name.to_s.classify
        klass_name = prefix_with_class_module klass_name
        klass      = Kernel.const_get klass_name
        parent_model_field = "#{parent_model_name}_id"
        klass.send(:find, self.send(parent_model_field))
      end

      ### Calls the POST url for creating a nested_resource
      def add_child(child_model_name, child_id)
        url = build_nested_url child_model_name
        body = {id: child_id}.to_json
        self.class.send_request url, :post, body
      end

      ### Calls the DELETE route for a nested resource
      def remove_child(child_model_name, child_id)
        url = build_nested_url child_model_name, child_id
        self.class.send_request url, :delete
      end

      private

      ### Creates the network request for fetching a child resource. Hands parsing the response off to a callback. 
      def fetch_nested_resource(nested_resource_name, &parser)
        url = build_nested_url nested_resource_name
        response = self.class.send_request url, :get
        return nil unless self.class.response_is_success response
        klass_name = nested_resource_name.to_s.classify
        klass_name = prefix_with_class_module klass_name
        klass = Kernel.const_get klass_name 
        parser[klass, response.body]
      end

      # If the class is in a module, preserve the module namespace.
      # Example:
      #     
      #     # for the class Zoo::Llama
      #     prefix_with_class_module('Hat') # 'Zoo::Hat'
      def prefix_with_class_module(klass)
        mod = self.class.name.deconstantize
        klass = "#{mod}::#{klass}" unless mod.empty?
        klass
      end

      # Builds a RESTful nested URL based on the instance URL.
      # Example:
      #
      #     build_nested_url('fleas') # http://example.com/llamas/100/fleas
      #     build_nested_url('fleas', 25) # http://example.com/llamas/100/fleas/25
      def build_nested_url(child_name, child_id = nil)
        url = "#{self.instance_url}/#{child_name}"
        url += "/#{child_id}" unless child_id.nil?
        url
      end

    end
  end

end<|MERGE_RESOLUTION|>--- conflicted
+++ resolved
@@ -205,7 +205,6 @@
         end
       end
 
-<<<<<<< HEAD
       def has_and_belongs_to_many(model_klass_name)
         # %w(pry pry-nav).each {|lib| require lib}
 
@@ -216,13 +215,13 @@
         namespace          = Kernel.const_get(namespace.join('::'))
 
         join_klass = namespace.const_set(join_klass_name, Class.new) unless namespace.constants.include?(join_klass_name)
-=======
+      end
+      
       # Adds a method to a class unless that method is already defined.
       def add_association_method(method_name, &method_definition)
         unless method_defined? method_name
           define_method method_name, method_definition
         end
->>>>>>> 9c32119a
       end
     end
 
