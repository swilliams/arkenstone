--- conflicted
+++ resolved
@@ -205,11 +205,6 @@
         end
       end
 
-<<<<<<< HEAD
-      def has_and_belongs_to_many(child_model_name)
-
-      end
-=======
       # Adds a method to a class unless that method is already defined.
       def add_association_method(method_name, &method_definition)
         unless method_defined? method_name
@@ -217,7 +212,6 @@
         end
       end
     end
->>>>>>> 53f5471d
 
     module InstanceMethods
       ### Fetches a `has_many` based resource
